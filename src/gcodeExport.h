--- conflicted
+++ resolved
@@ -38,19 +38,11 @@
 class GCodePathConfig
 {
 private:
-<<<<<<< HEAD
     double speed; //!< movement speed
     int line_width; //!< width of the line extruded
     double flow; //!< extrusion flow in %
     int layer_thickness; //!< layer height
     double extrusion_mm3_per_mm;//!< mm^3 filament moved per mm line extruded
-=======
-    int speed;
-    int line_width;
-    int flow;
-    int layer_thickness;
-    double extrusion_mm3_per_mm;
->>>>>>> 13f5ebe9
 public:
     const char* name;
     bool spiralize;
@@ -75,13 +67,8 @@
         this->layer_thickness = layer_height;
         calculateExtrusion();
     }
-<<<<<<< HEAD
 
     void setFlow(double flow)
-=======
-    
-    void setFlow(int flow)
->>>>>>> 13f5ebe9
     {
         this->flow = flow;
         calculateExtrusion();
@@ -136,26 +123,17 @@
     int zPos;
     bool isRetracted;
     bool isZHopped;
-<<<<<<< HEAD
-    
+
     double last_coasted_amount_mm3; //!< The coasted amount of filament to be primed on the first next extrusion. (same type as GCodeExport::extrusion_amount)
     double retractionPrimeSpeed;
-=======
-    int retractionPrimeSpeed;
->>>>>>> 13f5ebe9
     int current_extruder;
     int currentFanSpeed;
     EGCodeFlavor flavor;
     std::string preSwitchExtruderCode[MAX_EXTRUDERS];
     std::string postSwitchExtruderCode[MAX_EXTRUDERS];
-    
-<<<<<<< HEAD
+
     double totalFilament[MAX_EXTRUDERS]; //!< total filament used per extruder in mm^3
     double filament_area[MAX_EXTRUDERS]; //!< in mm^2 for non-volumetric, cylindrical filament
-=======
-    double totalFilament[MAX_EXTRUDERS]; // in mm^3
-    double filament_diameter[MAX_EXTRUDERS]; // in mm^3
->>>>>>> 13f5ebe9
     double totalPrintTime;
     TimeEstimateCalculator estimateCalculator;
     

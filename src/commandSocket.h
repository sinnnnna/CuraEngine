--- conflicted
+++ resolved
@@ -92,12 +92,8 @@
 #ifdef ARCUS
 private:
     class Private;
-<<<<<<< HEAD
-    const std::unique_ptr<Private> d;
+    const std::unique_ptr<Private> private_data;
 #endif
-=======
-    const std::unique_ptr<Private> private_data;
->>>>>>> 727c863f
 };
 
 }//namespace cura

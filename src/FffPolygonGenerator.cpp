#include "FffPolygonGenerator.h"

#include <algorithm>

#include "slicer.h"
#include "utils/gettime.h"
#include "utils/logoutput.h"
#include "MeshGroup.h"
#include "support.h"
#include "multiVolumes.h"
#include "layerPart.h"
#include "inset.h"
#include "skirt.h"
#include "skin.h"
#include "infill.h"
#include "raft.h"
#include "debug.h"
#include "Progress.h"
#include "PrintFeature.h"

namespace cura
{

    
bool FffPolygonGenerator::generateAreas(SliceDataStorage& storage, MeshGroup* meshgroup, TimeKeeper& timeKeeper)
{
    if (!sliceModel(meshgroup, timeKeeper, storage)) 
    {
        return false;
    }
    
    slices2polygons(storage, timeKeeper);
    
    return true;
}

bool FffPolygonGenerator::sliceModel(MeshGroup* meshgroup, TimeKeeper& timeKeeper, SliceDataStorage& storage) /// slices the model
{
    Progress::messageProgressStage(Progress::Stage::SLICING, &timeKeeper);
    
    storage.model_min = meshgroup->min();
    storage.model_max = meshgroup->max();
    storage.model_size = storage.model_max - storage.model_min;

    log("Slicing model...\n");
    int initial_layer_thickness = getSettingInMicrons("layer_height_0");
    if(initial_layer_thickness <= 0) //Initial layer height of 0 is not allowed. Negative layer height is nonsense.
    {
        logError("Initial layer height %i is disallowed.",initial_layer_thickness);
        return false;
    }
    int layer_thickness = getSettingInMicrons("layer_height");
    if(layer_thickness <= 0) //Layer height of 0 is not allowed. Negative layer height is nonsense.
    {
        logError("Layer height %i is disallowed.",layer_thickness);
        return false;
    }
    if (getSettingAsPlatformAdhesion("adhesion_type") == EPlatformAdhesion::RAFT) 
    { 
        initial_layer_thickness = layer_thickness; 
    }
    int initial_slice_z = initial_layer_thickness - layer_thickness / 2;
    int layer_count = (storage.model_max.z - initial_slice_z) / layer_thickness + 1;
    if(layer_count <= 0) //Model is shallower than layer_height_0, so not even the first layer is sliced. Return an empty model then.
    {
        Progress::messageProgressStage(Progress::Stage::INSET,&timeKeeper); //Continue directly with the inset stage, which will also immediately stop.
        return true; //This is NOT an error state!
    }

    std::vector<Slicer*> slicerList;
    for(unsigned int mesh_idx = 0; mesh_idx < meshgroup->meshes.size(); mesh_idx++)
    {
        Mesh& mesh = meshgroup->meshes[mesh_idx];
        Slicer* slicer = new Slicer(&mesh, initial_slice_z, layer_thickness, layer_count, mesh.getSettingBoolean("meshfix_keep_open_polygons"), mesh.getSettingBoolean("meshfix_extensive_stitching"));
        slicerList.push_back(slicer);
        /*
        for(SlicerLayer& layer : slicer->layers)
        {
            //Reporting the outline here slows down the engine quite a bit, so only do so when debugging.
            sendPolygons("outline", layer_nr, layer.z, layer.polygonList);
            sendPolygons("openoutline", layer_nr, layer.openPolygonList);
        }
        */
        Progress::messageProgress(Progress::Stage::SLICING, mesh_idx + 1, meshgroup->meshes.size());
    }
    
    log("Layer count: %i\n", layer_count);

    meshgroup->clear();///Clear the mesh face and vertex data, it is no longer needed after this point, and it saves a lot of memory.

    Progress::messageProgressStage(Progress::Stage::PARTS, &timeKeeper);
    //carveMultipleVolumes(storage.meshes);
    generateMultipleVolumesOverlap(slicerList, getSettingInMicrons("multiple_mesh_overlap"));
    
    storage.meshes.reserve(slicerList.size()); // causes there to be no resize in meshes so that the pointers in sliceMeshStorage._config to retraction_config don't get invalidated.
    for(unsigned int meshIdx=0; meshIdx < slicerList.size(); meshIdx++)
    {
        storage.meshes.emplace_back(&meshgroup->meshes[meshIdx]); // new mesh in storage had settings from the Mesh
        SliceMeshStorage& meshStorage = storage.meshes.back();
        Mesh& mesh = storage.meshgroup->meshes[meshIdx];
        
        
        createLayerParts(meshStorage, slicerList[meshIdx], mesh.getSettingBoolean("meshfix_union_all"), mesh.getSettingBoolean("meshfix_union_all_remove_holes"));
        delete slicerList[meshIdx];

        bool has_raft = meshStorage.getSettingAsPlatformAdhesion("adhesion_type") == EPlatformAdhesion::RAFT;
        //Add the raft offset to each layer.
        for(unsigned int layer_nr=0; layer_nr<meshStorage.layers.size(); layer_nr++)
        {
            SliceLayer& layer = meshStorage.layers[layer_nr];
            meshStorage.layers[layer_nr].printZ += 
                getSettingInMicrons("layer_height_0")
                - initial_slice_z;
            if (has_raft)
            {
                ExtruderTrain* train = storage.meshgroup->getExtruderTrain(getSettingAsIndex("adhesion_extruder_nr"));
                layer.printZ += 
                    train->getSettingInMicrons("raft_base_thickness") 
                    + train->getSettingInMicrons("raft_interface_thickness") 
                    + train->getSettingAsCount("raft_surface_layers") * getSettingInMicrons("raft_surface_thickness")
                    + train->getSettingInMicrons("raft_airgap");
            }
    
 
            if (layer.parts.size() > 0 || (mesh.getSettingAsSurfaceMode("magic_mesh_surface_mode") != ESurfaceMode::NORMAL && layer.openPolyLines.size() > 0) )
            {
                meshStorage.layer_nr_max_filled_layer = layer_nr; // last set by the highest non-empty layer
            } 
                
            if (CommandSocket::isInstantiated())
            {
                CommandSocket::getInstance()->sendLayerInfo(layer_nr, layer.printZ, layer_nr == 0? getSettingInMicrons("layer_height_0") : getSettingInMicrons("layer_height"));
            }
        }
        
        Progress::messageProgress(Progress::Stage::PARTS, meshIdx + 1, slicerList.size());
    }
    
    Progress::messageProgressStage(Progress::Stage::INSET, &timeKeeper);
    return true;
}

void FffPolygonGenerator::slices2polygons(SliceDataStorage& storage, TimeKeeper& time_keeper)
{
    size_t total_layers = 0;
    for (SliceMeshStorage& mesh : storage.meshes)
    {
        total_layers = std::max<unsigned int>(total_layers, mesh.layers.size());
    }
    
    //layerparts2HTML(storage, "output/output.html");
    for(unsigned int layer_number = 0; layer_number < total_layers; layer_number++)
    {
        processInsets(storage, layer_number);
        
        Progress::messageProgress(Progress::Stage::INSET, layer_number+1, total_layers);
    }
    
    removeEmptyFirstLayers(storage, getSettingInMicrons("layer_height"), total_layers);
    
    if (total_layers < 1)
    {
        log("Stopping process because there are no layers.\n");
        return;
    }
    
    Progress::messageProgressStage(Progress::Stage::SUPPORT, &time_keeper);  
            
    AreaSupport::generateSupportAreas(storage, total_layers);
    /*
    if (storage.support.generated)
    {
        for (unsigned int layer_idx = 0; layer_idx < total_layers; layer_idx++)
        {
            Polygons& support = storage.support.supportLayers[layer_idx].supportAreas;
            if (CommandSocket::isInstantiated()) 
            {
                CommandSocket::getInstance()->sendPolygons(PrintFeatureType::Infill, layer_idx, support, 100); //getSettingInMicrons("support_line_width"));
            }
        }
    }
    */
    
    Progress::messageProgressStage(Progress::Stage::SKIN, &time_keeper);
    int mesh_max_bottom_layer_count = 0;
    if (getSettingBoolean("magic_spiralize"))
    {
        for(SliceMeshStorage& mesh : storage.meshes)
        {
            mesh_max_bottom_layer_count = std::max(mesh_max_bottom_layer_count, mesh.getSettingAsCount("bottom_layers"));
        }
    }
    for(unsigned int layer_number = 0; layer_number < total_layers; layer_number++)
    {
        if (!getSettingBoolean("magic_spiralize") || static_cast<int>(layer_number) < mesh_max_bottom_layer_count)    //Only generate up/downskin and infill for the first X layers when spiralize is choosen.
        {
            processSkinsAndInfill(storage, layer_number);
        }
        Progress::messageProgress(Progress::Stage::SKIN, layer_number+1, total_layers);
    }
    
    for(SliceMeshStorage& mesh : storage.meshes)
    {
        unsigned int combined_infill_layers = mesh.getSettingInMicrons("infill_sparse_thickness") / std::max(getSettingInMicrons("layer_height"), 1); //How many infill layers to combine to obtain the requested sparse thickness.
        combineInfillLayers(mesh,combined_infill_layers);
    }

    storage.primeTower.computePrimeTowerMax(storage);
    storage.primeTower.generatePaths(storage, total_layers);
    
    processOozeShield(storage, total_layers);
        
    processDraftShield(storage, total_layers);
    
    processPlatformAdhesion(storage);

    
    for(SliceMeshStorage& mesh : storage.meshes)
    {
        if (mesh.getSettingBoolean("magic_fuzzy_skin_enabled"))
        {
            processFuzzyWalls(mesh);
        }
    }
}

void FffPolygonGenerator::processInsets(SliceDataStorage& storage, unsigned int layer_nr) 
{
    for(SliceMeshStorage& mesh : storage.meshes)
    {
        SliceLayer* layer = &mesh.layers[layer_nr];
        if (mesh.getSettingAsSurfaceMode("magic_mesh_surface_mode") != ESurfaceMode::SURFACE)
        {
            int inset_count = mesh.getSettingAsCount("wall_line_count");
            if (mesh.getSettingBoolean("magic_spiralize") && static_cast<int>(layer_nr) < mesh.getSettingAsCount("bottom_layers") && layer_nr % 2 == 1)//Add extra insets every 2 layers when spiralizing, this makes bottoms of cups watertight.
                inset_count += 5;
            int line_width_x = mesh.getSettingInMicrons("wall_line_width_x");
            int line_width_0 = mesh.getSettingInMicrons("wall_line_width_0");
            if (mesh.getSettingBoolean("alternate_extra_perimeter"))
                inset_count += layer_nr % 2; 
<<<<<<< HEAD
            generateInsets(layer, mesh.getSettingInMicrons("wall_0_inset"), line_width_0, line_width_x, inset_count, mesh.getSettingBoolean("remove_overlapping_walls_0_enabled"), mesh.getSettingBoolean("remove_overlapping_walls_x_enabled"));
=======
            generateInsets(layer, storage.meshgroup->getExtruderTrain(mesh.getSettingAsIndex("extruder_nr"))->getSettingInMicrons("machine_nozzle_size"), line_width_0, line_width_x, inset_count, mesh.getSettingBoolean("remove_overlapping_walls_0_enabled"), mesh.getSettingBoolean("remove_overlapping_walls_x_enabled"));
>>>>>>> d18843ab
        }
        if (mesh.getSettingAsSurfaceMode("magic_mesh_surface_mode") != ESurfaceMode::NORMAL)
        {
            for (PolygonRef polyline : layer->openPolyLines)
            {
                Polygons segments;
                for (unsigned int point_idx = 1; point_idx < polyline.size(); point_idx++)
                {
                    PolygonRef segment = segments.newPoly();
                    segment.add(polyline[point_idx-1]);
                    segment.add(polyline[point_idx]);
                }
            }
        }
    }
}

void FffPolygonGenerator::removeEmptyFirstLayers(SliceDataStorage& storage, int layer_height, unsigned int total_layers)
{ 
    int n_empty_first_layers = 0;
    for (unsigned int layer_idx = 0; layer_idx < total_layers; layer_idx++)
    { 
        bool layer_is_empty = true;
        for (SliceMeshStorage& mesh : storage.meshes)
        {
            SliceLayer& layer = mesh.layers[layer_idx];
            if (layer.parts.size() > 0 || (mesh.getSettingAsSurfaceMode("magic_mesh_surface_mode") != ESurfaceMode::NORMAL && layer.openPolyLines.size() > 0) )
            {
                layer_is_empty = false;
                break;
            }
        }
        
        if (layer_is_empty) 
        {
            n_empty_first_layers++;
        } else
        {
            break;
        }
    }
    
    if (n_empty_first_layers > 0)
    {
        log("Removing %d layers because they are empty\n", n_empty_first_layers);
        for (SliceMeshStorage& mesh : storage.meshes)
        {
            std::vector<SliceLayer>& layers = mesh.layers;
            layers.erase(layers.begin(), layers.begin() + n_empty_first_layers);
            for (SliceLayer& layer : layers)
            {
                layer.printZ -= n_empty_first_layers * layer_height;
            }
        }
        total_layers -= n_empty_first_layers;
    }
}
  
void FffPolygonGenerator::processSkinsAndInfill(SliceDataStorage& storage, unsigned int layer_nr) 
{
    for(SliceMeshStorage& mesh : storage.meshes)
    {
        if (mesh.getSettingAsSurfaceMode("magic_mesh_surface_mode") == ESurfaceMode::SURFACE) { continue; }
        
        int wall_line_count = mesh.getSettingAsCount("wall_line_count");
        int skin_extrusion_width = mesh.getSettingInMicrons("skin_line_width");
        int innermost_wall_extrusion_width = (wall_line_count == 1)? mesh.getSettingInMicrons("wall_line_width_0") : mesh.getSettingInMicrons("wall_line_width_x");
        generateSkins(layer_nr, mesh, skin_extrusion_width, mesh.getSettingAsCount("bottom_layers"), mesh.getSettingAsCount("top_layers"), wall_line_count, innermost_wall_extrusion_width, mesh.getSettingAsCount("skin_outline_count"), mesh.getSettingBoolean("skin_no_small_gaps_heuristic"), mesh.getSettingBoolean("remove_overlapping_walls_0_enabled"), mesh.getSettingBoolean("remove_overlapping_walls_x_enabled"));
        if (mesh.getSettingInMicrons("infill_line_distance") > 0)
        {
            int infill_skin_overlap = 0;
            bool infill_is_dense = mesh.getSettingInMicrons("infill_line_distance") < mesh.getSettingInMicrons("infill_line_width") + 10;
            if (!infill_is_dense && mesh.getSettingAsFillMethod("infill_pattern") != EFillMethod::CONCENTRIC)
            {
                infill_skin_overlap = skin_extrusion_width / 2;
            }
            generateInfill(layer_nr, mesh, innermost_wall_extrusion_width, infill_skin_overlap, wall_line_count);
            if (mesh.getSettingAsFillPerimeterGapMode("fill_perimeter_gaps") == FillPerimeterGapMode::SKIN)
            {
                generatePerimeterGaps(layer_nr, mesh, skin_extrusion_width, mesh.getSettingAsCount("bottom_layers"), mesh.getSettingAsCount("top_layers"));
            }
            else if (mesh.getSettingAsFillPerimeterGapMode("fill_perimeter_gaps") == FillPerimeterGapMode::EVERYWHERE)
            {
                generatePerimeterGaps(layer_nr, mesh, skin_extrusion_width, 0, 0);
            }
        }
    }
}

void FffPolygonGenerator::processOozeShield(SliceDataStorage& storage, unsigned int total_layers)
{
    if (!getSettingBoolean("ooze_shield_enabled"))
    {
        return;
    }
    
    int ooze_shield_dist = getSettingInMicrons("ooze_shield_dist");
    
    for(unsigned int layer_nr=0; layer_nr<total_layers; layer_nr++)
    {
        storage.oozeShield.push_back(storage.getLayerOutlines(layer_nr, true).offset(ooze_shield_dist));
    }
    
    int largest_printed_radius = MM2INT(1.0); // TODO: make var a parameter, and perhaps even a setting?
    for(unsigned int layer_nr=0; layer_nr<total_layers; layer_nr++)
    {
        storage.oozeShield[layer_nr] = storage.oozeShield[layer_nr].offset(-largest_printed_radius).offset(largest_printed_radius); 
    }
    int allowed_angle_offset = tan(getSettingInAngleRadians("ooze_shield_angle")) * getSettingInMicrons("layer_height");//Allow for a 60deg angle in the oozeShield.
    for(unsigned int layer_nr=1; layer_nr<total_layers; layer_nr++)
    {
        storage.oozeShield[layer_nr] = storage.oozeShield[layer_nr].unionPolygons(storage.oozeShield[layer_nr-1].offset(-allowed_angle_offset));
    }
    for(unsigned int layer_nr=total_layers-1; layer_nr>0; layer_nr--)
    {
        storage.oozeShield[layer_nr-1] = storage.oozeShield[layer_nr-1].unionPolygons(storage.oozeShield[layer_nr].offset(-allowed_angle_offset));
    }
}

void FffPolygonGenerator::processDraftShield(SliceDataStorage& storage, unsigned int total_layers)
{
    int draft_shield_height = getSettingInMicrons("draft_shield_height");
    int draft_shield_dist = getSettingInMicrons("draft_shield_dist");
    int layer_height_0 = getSettingInMicrons("layer_height_0");
    int layer_height = getSettingInMicrons("layer_height");
    
    if (draft_shield_height < layer_height_0)
    {
        return;
    }
    
    unsigned int max_screen_layer = (draft_shield_height - layer_height_0) / layer_height + 1;
    
    int layer_skip = 500 / layer_height + 1;
    
    Polygons& draft_shield = storage.draft_protection_shield;
    for (unsigned int layer_nr = 0; layer_nr < total_layers && layer_nr < max_screen_layer; layer_nr += layer_skip)
    {
        draft_shield = draft_shield.unionPolygons(storage.getLayerOutlines(layer_nr, true));
    }
    
    storage.draft_protection_shield = draft_shield.convexHull(draft_shield_dist);
}

void FffPolygonGenerator::processPlatformAdhesion(SliceDataStorage& storage)
{
    switch(getSettingAsPlatformAdhesion("adhesion_type"))
    {
    case EPlatformAdhesion::SKIRT:
        if (getSettingInMicrons("draft_shield_height") == 0)
        { // draft screen replaces skirt
            generateSkirt(storage, getSettingInMicrons("skirt_gap"), getSettingAsCount("skirt_line_count"), getSettingInMicrons("skirt_minimal_length"));
        }
        break;
    case EPlatformAdhesion::BRIM:
        generateSkirt(storage, 0, getSettingAsCount("brim_line_count"), getSettingInMicrons("skirt_minimal_length"));
        break;
    case EPlatformAdhesion::RAFT:
        generateRaft(storage, getSettingInMicrons("raft_margin"));
        break;
    }
    
    Polygons skirt_sent = storage.skirt[0];
    for (int extruder = 1; extruder < storage.meshgroup->getExtruderCount(); extruder++)
        skirt_sent.add(storage.skirt[extruder]);
}


void FffPolygonGenerator::processFuzzyWalls(SliceMeshStorage& mesh)
{
    if (mesh.getSettingAsCount("wall_line_count") == 0)
    {
        return;
    }
    int64_t fuzziness = mesh.getSettingInMicrons("magic_fuzzy_skin_thickness");
    int64_t avg_dist_between_points = mesh.getSettingInMicrons("magic_fuzzy_skin_point_dist");
    int64_t min_dist_between_points = avg_dist_between_points * 3 / 4; // hardcoded: the point distance may vary between 3/4 and 5/4 the supplied value
    int64_t range_random_point_dist = avg_dist_between_points / 2;
    for (unsigned int layer_nr = 0; layer_nr < mesh.layers.size(); layer_nr++)
    {
        SliceLayer& layer = mesh.layers[layer_nr];
        for (SliceLayerPart& part : layer.parts)
        {
            Polygons results;
            Polygons& skin = (mesh.getSettingAsSurfaceMode("magic_mesh_surface_mode") == ESurfaceMode::SURFACE)? part.outline : part.insets[0];
            for (PolygonRef poly : skin)
            {
                // generate points in between p0 and p1
                PolygonRef result = results.newPoly();
                
                int64_t dist_left_over = rand() % (min_dist_between_points / 2); // the distance to be traversed on the line before making the first new point
                Point* p0 = &poly.back();
                for (Point& p1 : poly)
                { // 'a' is the (next) new point between p0 and p1
                    Point p0p1 = p1 - *p0;
                    int64_t p0p1_size = vSize(p0p1);    
                    int64_t dist_last_point = dist_left_over + p0p1_size * 2; // so that p0p1_size - dist_last_point evaulates to dist_left_over - p0p1_size
                    for (int64_t p0pa_dist = dist_left_over; p0pa_dist < p0p1_size; p0pa_dist += min_dist_between_points + rand() % range_random_point_dist)
                    {
                        int r = rand() % (fuzziness * 2) - fuzziness;
                        Point perp_to_p0p1 = turn90CCW(p0p1);
                        Point fuzz = normal(perp_to_p0p1, r);
                        Point pa = *p0 + normal(p0p1, p0pa_dist) + fuzz;
                        result.add(pa);
                        dist_last_point = p0pa_dist;
                    }
                    dist_left_over = p0p1_size - dist_last_point;
                    
                    p0 = &p1;
                }
                while (result.size() < 3 )
                {
                    unsigned int point_idx = poly.size() - 2;
                    result.add(poly[point_idx]);
                    if (point_idx == 0) { break; }
                    point_idx--;
                }
                if (result.size() < 3)
                {
                    result.clear();
                    for (Point& p : poly)
                        result.add(p);
                }
            }
            skin = results;
        }
    }
}


}//namespace cura<|MERGE_RESOLUTION|>--- conflicted
+++ resolved
@@ -238,11 +238,7 @@
             int line_width_0 = mesh.getSettingInMicrons("wall_line_width_0");
             if (mesh.getSettingBoolean("alternate_extra_perimeter"))
                 inset_count += layer_nr % 2; 
-<<<<<<< HEAD
             generateInsets(layer, mesh.getSettingInMicrons("wall_0_inset"), line_width_0, line_width_x, inset_count, mesh.getSettingBoolean("remove_overlapping_walls_0_enabled"), mesh.getSettingBoolean("remove_overlapping_walls_x_enabled"));
-=======
-            generateInsets(layer, storage.meshgroup->getExtruderTrain(mesh.getSettingAsIndex("extruder_nr"))->getSettingInMicrons("machine_nozzle_size"), line_width_0, line_width_x, inset_count, mesh.getSettingBoolean("remove_overlapping_walls_0_enabled"), mesh.getSettingBoolean("remove_overlapping_walls_x_enabled"));
->>>>>>> d18843ab
         }
         if (mesh.getSettingAsSurfaceMode("magic_mesh_surface_mode") != ESurfaceMode::NORMAL)
         {

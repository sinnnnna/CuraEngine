#ifndef WALL_OVERLAP_H
#define WALL_OVERLAP_H

#include <vector>
#include <unordered_map>
#include <unordered_set>
#include <list>

#include <functional> // hash function object

#include "utils/intpoint.h"
#include "utils/polygon.h"
#include "utils/linearAlg2D.h"

<<<<<<< HEAD
=======
#include "utils/PolygonProximityLinker.h"

#include "debug.h" // TODO remove

>>>>>>> df7526bd
namespace cura 
{

/*!
 * Class for computing and compensating for overlapping (outer) wall lines.
 * The overlapping area is approximated with connected trapzoids.
 * All places where the wall is closer than the nozzle width to another piece of wall are recorded.
 * The area of a trapezoid is then the length between two such locations multiplied by the average overlap at the two locations.
 * 
 * The amount of overlap between two locations is recorded in a link, so that we can look up the overlap at a given point in the polygon.
 * A link always occurs between a point already on a polygon and either another point of a polygon or a point on a line segment of a polygon.
 * In the latter case we insert the point into the polygon so that we can later look up by how much to reduce the extrusion at the corresponding line segment.
 * 
 * At the end of a sequence of trapezoids the overlap area generally ends with a residual triangle.
 * Therefore points are introduced on the line segments involved and a link is created with overlap zero.
 * 
 * \see PolygonProximityLinker
 * 
 * Each point on the polygons then maps to a link, so that we can easily look up which links corresponds 
 * to the current line segment being produced when producing gcode.
 * 
 * When producing gcode, the first line crossing the overlap area is laid down normally and the second line is reduced by the overlap amount.
 * For this reason the function WallOverlapComputation::getFlow changes the internal state of the PolygonProximityLinker.
 * 
 * The main functionality of this class is performed by the constructor, by calling the constructor of PolygonProximityLinker.
 * The adjustment during gcode generation is made with the help of WallOverlapComputation::getFlow
 */
class WallOverlapComputation
{
    PolygonProximityLinker overlap_linker;
    int64_t line_width;
    
public:
    /*!
     * Compute the flow for a given line segment in the wall.
     * 
     * \warning the first time this function is called it returns a different thing than the second, because the second time it thinks it already passed this segment once.
     * 
     * \param from The beginning of the line segment
     * \param to The ending of the line segment
     * \return a value between zero and one representing the reduced flow of the line segment
     */
    float getFlow(Point& from, Point& to);
    
    /*!
     * Computes the neccesary priliminaries in order to efficiently compute the flow when generatign gcode paths.
     * \param polygons The wall polygons for which to compute the overlaps
     */
    WallOverlapComputation(Polygons& polygons, int lineWidth);
    
};


}//namespace cura



#endif//WALL_OVERLAP_H<|MERGE_RESOLUTION|>--- conflicted
+++ resolved
@@ -12,13 +12,8 @@
 #include "utils/polygon.h"
 #include "utils/linearAlg2D.h"
 
-<<<<<<< HEAD
-=======
 #include "utils/PolygonProximityLinker.h"
 
-#include "debug.h" // TODO remove
-
->>>>>>> df7526bd
 namespace cura 
 {
 

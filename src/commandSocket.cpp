#include "utils/logoutput.h"
#include "commandSocket.h"
#include "FffProcessor.h"
#include "Progress.h"

#include <thread>
#include <cinttypes>

#ifdef ARCUS
#include <Arcus/Socket.h>
#include <Arcus/SocketListener.h>
#include <Arcus/Error.h>
#endif

#include <string> // stoi

#ifdef _WIN32
#include <windows.h>
#endif

#define DEBUG_OUTPUT_OBJECT_STL_THROUGH_CERR(x) 
// std::cerr << x;

namespace cura {

#define BYTES_PER_FLOAT 4
#define FLOATS_PER_VECTOR 3
#define VECTORS_PER_FACE 3

CommandSocket* CommandSocket::instance = nullptr; // instantiate instance

#ifdef ARCUS
class Listener : public Arcus::SocketListener
{
public:
    void stateChanged(Arcus::SocketState::SocketState newState) override
    {
    }

    void messageReceived() override
    {
    }

    void error(const Arcus::Error & error) override
    {
        if(error.getErrorCode() == Arcus::ErrorCode::Debug)
        {
            log("%s\n", error.toString().c_str());
        }
        else
        {
            logError("%s\n", error.toString().c_str());
        }
    }
};

class CommandSocket::Private
{
public:
    Private()
        : socket(nullptr)
        , object_count(0)
        , current_sliced_object(nullptr)
        , sliced_objects(0)
        , current_layer_count(0)
        , current_layer_offset(0)
    { }

    cura::proto::Layer* getLayerById(int id);

    Arcus::Socket* socket;
    
    // Number of objects that need to be sliced
    int object_count;
    
    // Message that holds a list of sliced objects
    std::shared_ptr<cura::proto::SlicedObjectList> sliced_object_list;
    
    // Message that holds the currently sliced object (to be added to sliced_object_list)
    cura::proto::SlicedObject* current_sliced_object;
    
    // Number of sliced objects for this sliced object list
    int sliced_objects;

    // Number of layers sent to the front end so far
    // Used for incrementing the current layer in one at a time mode
    int current_layer_count;
    int current_layer_offset;
    
    // Ids of the sliced objects
    std::vector<int64_t> object_ids;

    std::string temp_gcode_file;
    std::ostringstream gcode_output_stream;
    
    // Print object that olds one or more meshes that need to be sliced. 
    std::vector< std::shared_ptr<MeshGroup> > objects_to_slice;

    std::unordered_map<int, cura::proto::Layer*> sliced_layers;
};
#endif

CommandSocket::CommandSocket()
#ifdef ARCUS
    : private_data(new Private)
#endif
{
#ifdef ARCUS
#endif
}

CommandSocket* CommandSocket::getInstance()
{
    return instance;
}

void CommandSocket::instantiate()
{
    instance = new CommandSocket();
}

bool CommandSocket::isInstantiated()
{
    return instance != nullptr;
}


void CommandSocket::connect(const std::string& ip, int port)
{
#ifdef ARCUS
    private_data->socket = new Arcus::Socket();
    private_data->socket->addListener(new Listener());

    //private_data->socket->registerMessageType(1, &Cura::ObjectList::default_instance());
    private_data->socket->registerMessageType(&cura::proto::Slice::default_instance());
    private_data->socket->registerMessageType(&cura::proto::SlicedObjectList::default_instance());
    private_data->socket->registerMessageType(&cura::proto::Progress::default_instance());
    private_data->socket->registerMessageType(&cura::proto::GCodeLayer::default_instance());
    private_data->socket->registerMessageType(&cura::proto::ObjectPrintTime::default_instance());
    private_data->socket->registerMessageType(&cura::proto::SettingList::default_instance());
    private_data->socket->registerMessageType(&cura::proto::GCodePrefix::default_instance());
    private_data->socket->registerMessageType(&cura::proto::SlicingFinished::default_instance());

    private_data->socket->connect(ip, port);

    log("Connecting to %s:%i\n", ip.c_str(), port);

    while(private_data->socket->getState() != Arcus::SocketState::Connected && private_data->socket->getState() != Arcus::SocketState::Error)
    {
        std::this_thread::sleep_for(std::chrono::milliseconds(100));
    }

    log("Connected to %s:%i\n", ip.c_str(), port);
    
    bool slice_another_time = true;
    
    // Start & continue listening as long as socket is not closed and there is no error.
    while(private_data->socket->getState() != Arcus::SocketState::Closed && private_data->socket->getState() != Arcus::SocketState::Error && slice_another_time)
    {
        // Actually start handling messages.
        Arcus::MessagePtr message = private_data->socket->takeNextMessage();
        cura::proto::SettingList* setting_list = dynamic_cast<cura::proto::SettingList*>(message.get());
        if(setting_list)
        {
            handleSettingList(setting_list);
        }

        /*cura::proto::ObjectList* object_list = dynamic_cast<cura::proto::ObjectList*>(message.get());
        if(object_list)
        {
            handleObjectList(object_list);
        }*/
        
        cura::proto::Slice* slice = dynamic_cast<cura::proto::Slice*>(message.get());
        if(slice)
        {
            // Reset object counts
            private_data->object_count = 0;
            private_data->object_ids.clear();
            for(auto object : slice->object_lists())
            {
                handleObjectList(&object);
            }
        }

        //If there is an object to slice, do so.
        if(private_data->objects_to_slice.size())
        {
            FffProcessor::getInstance()->resetFileNumber();
            for(auto object : private_data->objects_to_slice)
            {
                if(!FffProcessor::getInstance()->processMeshGroup(object.get()))
                {
                    logError("Slicing mesh group failed!");
                }
            }
            private_data->objects_to_slice.clear();
            FffProcessor::getInstance()->finalize();
            flushGcode();
            sendPrintTime();
            sendFinishedSlicing();
            slice_another_time = false; // TODO: remove this when multiple slicing with CuraEngine is safe
            //TODO: Support all-at-once/one-at-a-time printing
            //private_data->processor->processModel(private_data->object_to_slice.get());
            //private_data->object_to_slice.reset();
            //private_data->processor->resetFileNumber();

            //sendPrintTime();
        }

        std::this_thread::sleep_for(std::chrono::milliseconds(250));
    }
<<<<<<< HEAD
=======
    
    log("Closing connection\n");
>>>>>>> 32d1bb6d
    private_data->socket->close();
#endif
}

#ifdef ARCUS
void CommandSocket::handleObjectList(cura::proto::ObjectList* list)
{
    if(list->objects_size() <= 0)
    {
        return;
    }

    FMatrix3x3 matrix;
    //private_data->object_count = 0;
    //private_data->object_ids.clear();
    private_data->objects_to_slice.push_back(std::make_shared<MeshGroup>(FffProcessor::getInstance()));
    MeshGroup* meshgroup = private_data->objects_to_slice.back().get();
    
    for(auto setting : list->settings())
    {
        meshgroup->setSetting(setting.name(), setting.value());
    }
    
    for (int extruder_nr = 0; extruder_nr < FffProcessor::getInstance()->getSettingAsCount("machine_extruder_count"); extruder_nr++)
    { // initialize remaining extruder trains and load the defaults
        meshgroup->createExtruderTrain(extruder_nr)->setExtruderTrainDefaults(extruder_nr); // create new extruder train objects or use already existing ones
    }
    
    for(auto object : list->objects())
    {
        int bytes_per_face = BYTES_PER_FLOAT * FLOATS_PER_VECTOR * VECTORS_PER_FACE;
        int face_count = object.vertices().size() / bytes_per_face;

        if(face_count <= 0)
        {
            logWarning("Got an empty mesh, ignoring it!");
            continue;
        }
        DEBUG_OUTPUT_OBJECT_STL_THROUGH_CERR("solid Cura_out\n");
        int extruder_train_nr = 0; // TODO: make primary extruder configurable!
        for(auto setting : object.settings())
        {
            if (setting.name() == "extruder_nr")
            {
                extruder_train_nr = std::stoi(setting.value());
                break;
            }
        }
        SettingsBase* extruder_train = meshgroup->getExtruderTrain(extruder_train_nr);

        meshgroup->meshes.push_back(extruder_train); //Construct a new mesh (with the corresponding extruder train as settings parent object) and put it into MeshGroup's mesh list.
        Mesh& mesh = meshgroup->meshes.back();

        for(int i = 0; i < face_count; ++i)
        {
            //TODO: Apply matrix
            std::string data = object.vertices().substr(i * bytes_per_face, bytes_per_face);
            const FPoint3* float_vertices = reinterpret_cast<const FPoint3*>(data.data());

            Point3 verts[3];
            verts[0] = matrix.apply(float_vertices[0]);
            verts[1] = matrix.apply(float_vertices[1]);
            verts[2] = matrix.apply(float_vertices[2]);
            mesh.addFace(verts[0], verts[1], verts[2]);

            DEBUG_OUTPUT_OBJECT_STL_THROUGH_CERR("  facet normal -1 0 0\n");
            DEBUG_OUTPUT_OBJECT_STL_THROUGH_CERR("    outer loop\n");
            DEBUG_OUTPUT_OBJECT_STL_THROUGH_CERR("      vertex "<<INT2MM(verts[0].x) <<" " << INT2MM(verts[0].y) <<" " << INT2MM(verts[0].z) << "\n");
            DEBUG_OUTPUT_OBJECT_STL_THROUGH_CERR("      vertex "<<INT2MM(verts[1].x) <<" " << INT2MM(verts[1].y) <<" " << INT2MM(verts[1].z) << "\n");
            DEBUG_OUTPUT_OBJECT_STL_THROUGH_CERR("      vertex "<<INT2MM(verts[2].x) <<" " << INT2MM(verts[2].y) <<" " << INT2MM(verts[2].z) << "\n");
            DEBUG_OUTPUT_OBJECT_STL_THROUGH_CERR("    endloop\n");
            DEBUG_OUTPUT_OBJECT_STL_THROUGH_CERR("  endfacet\n");
        }
        DEBUG_OUTPUT_OBJECT_STL_THROUGH_CERR("endsolid Cura_out\n");
        for(auto setting : object.settings())
        {
            mesh.setSetting(setting.name(), setting.value());
        }

        private_data->object_ids.push_back(object.id());
        mesh.finish();
    }

    private_data->object_count++;
    meshgroup->finalize();
}

void CommandSocket::handleSettingList(cura::proto::SettingList* list)
{
    for(auto setting : list->settings())
    {
        FffProcessor::getInstance()->setSetting(setting.name(), setting.value());
    }
}
#endif

void CommandSocket::sendLayerInfo(int layer_nr, int32_t z, int32_t height)
{
#ifdef ARCUS
    if(!private_data->current_sliced_object)
    {
        return;
    }
    
    cura::proto::Layer* layer = private_data->getLayerById(layer_nr);
    layer->set_height(z);
    layer->set_thickness(height);
#endif
}

void CommandSocket::sendPolygons(PrintFeatureType type, int layer_nr, Polygons& polygons, int line_width)
{
#ifdef ARCUS
    if(!private_data->current_sliced_object)
        return;
    
    if (polygons.size() == 0)
        return;

    cura::proto::Layer* proto_layer = private_data->getLayerById(layer_nr);

    for(unsigned int i = 0; i < polygons.size(); ++i)
    {
        cura::proto::Polygon* p = proto_layer->add_polygons();
        p->set_type(static_cast<cura::proto::Polygon_Type>(type));
        std::string polydata;
        polydata.append(reinterpret_cast<const char*>(polygons[i].data()), polygons[i].size() * sizeof(Point));
        p->set_points(polydata);
        p->set_line_width(line_width);
    }
#endif
}

void CommandSocket::sendProgress(float amount)
{
#ifdef ARCUS
    auto message = std::make_shared<cura::proto::Progress>();
    amount /= private_data->object_count;
    amount += private_data->sliced_objects * (1. / private_data->object_count);
    message->set_amount(amount);
    private_data->socket->sendMessage(message);
#endif
}

void CommandSocket::sendProgressStage(Progress::Stage stage)
{
    // TODO
}

void CommandSocket::sendPrintTime()
{
#ifdef ARCUS
    auto message = std::make_shared<cura::proto::ObjectPrintTime>();
    message->set_time(FffProcessor::getInstance()->getTotalPrintTime());
    message->set_material_amount(FffProcessor::getInstance()->getTotalFilamentUsed(0));
    private_data->socket->sendMessage(message);
#endif
}

void CommandSocket::sendPrintMaterialForObject(int index, int extruder_nr, float print_time)
{
//     socket.sendInt32(CMD_OBJECT_PRINT_MATERIAL);
//     socket.sendInt32(12);
//     socket.sendInt32(index);
//     socket.sendInt32(extruder_nr);
//     socket.sendFloat32(print_time);
}

void CommandSocket::beginSendSlicedObject()
{
#ifdef ARCUS
    if(!private_data->sliced_object_list)
    {
        private_data->sliced_object_list = std::make_shared<cura::proto::SlicedObjectList>();
    }

    private_data->current_sliced_object = private_data->sliced_object_list->add_objects();
    private_data->current_sliced_object->set_id(private_data->object_ids[private_data->sliced_objects]);
#endif
}

void CommandSocket::endSendSlicedObject()
{
#ifdef ARCUS
    private_data->sliced_objects++;
    private_data->current_layer_offset = private_data->current_layer_count;
    std::cout << "End sliced object called. Sliced objects " << private_data->sliced_objects << " object count: " << private_data->object_count << std::endl;

    if(private_data->sliced_objects >= private_data->object_count)
    {
        private_data->socket->sendMessage(private_data->sliced_object_list);
        private_data->sliced_objects = 0;
        private_data->current_layer_count = 0;
        private_data->current_layer_offset = 0;
        private_data->sliced_object_list.reset();
        private_data->current_sliced_object = nullptr;
        private_data->sliced_layers.clear();
        auto done_message = std::make_shared<cura::proto::SlicingFinished>();
        private_data->socket->sendMessage(done_message);
    }
#endif
}

void CommandSocket::sendFinishedSlicing()
{
#ifdef ARCUS
    std::shared_ptr<cura::proto::SlicingFinished> done_message = std::make_shared<cura::proto::SlicingFinished>();
    private_data->socket->sendMessage(done_message);
#endif
}

void CommandSocket::beginGCode()
{
#ifdef ARCUS
    FffProcessor::getInstance()->setTargetStream(&private_data->gcode_output_stream);
#endif
}

void CommandSocket::flushGcode()
{
#ifdef ARCUS
    auto message = std::make_shared<cura::proto::GCodeLayer>();
    message->set_id(private_data->object_ids[0]);
    message->set_data(private_data->gcode_output_stream.str());
    private_data->socket->sendMessage(message);
    
    private_data->gcode_output_stream.str("");
#endif
}

void CommandSocket::sendGCodePrefix(std::string prefix)
{
#ifdef ARCUS
    auto message = std::make_shared<cura::proto::GCodePrefix>();
    message->set_data(prefix);
    private_data->socket->sendMessage(message);
#endif
}

#ifdef ARCUS
cura::proto::Layer* CommandSocket::Private::getLayerById(int id)
{
    id += current_layer_offset;

    auto itr = sliced_layers.find(id);

    cura::proto::Layer* layer = nullptr;
    if(itr != sliced_layers.end())
    {
        layer = itr->second;
    }
    else
    {
        layer = current_sliced_object->add_layers();
        layer->set_id(id);
        current_layer_count++;
        sliced_layers[id] = layer;
    }

    return layer;
}
#endif

}//namespace cura<|MERGE_RESOLUTION|>--- conflicted
+++ resolved
@@ -210,11 +210,7 @@
 
         std::this_thread::sleep_for(std::chrono::milliseconds(250));
     }
-<<<<<<< HEAD
-=======
-    
     log("Closing connection\n");
->>>>>>> 32d1bb6d
     private_data->socket->close();
 #endif
 }
